--- conflicted
+++ resolved
@@ -84,13 +84,7 @@
                 forwarded = msg['mam_result']['forwarded']
                 timestamp = forwarded['delay']['stamp']
                 message = forwarded['stanza']
-<<<<<<< HEAD
-                add_line(text_buffer, '%s' % message['body'], timestamp, str(message['from']))
-                self.tab.core.refresh_window()
-                add_line(text_buffer, message['body'], timestamp, str(message['from']), top)
-=======
                 add_line(self, text_buffer, message['body'], timestamp, str(message['from']), top)
->>>>>>> e396b312
                 self.text_win.scroll_up(len(self.text_win.built_lines))
         else:
             for msg in rsm['mam']['results']:
